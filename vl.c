/*
 * QEMU System Emulator
 *
 * Copyright (c) 2003-2008 Fabrice Bellard
 *
 * Permission is hereby granted, free of charge, to any person obtaining a copy
 * of this software and associated documentation files (the "Software"), to deal
 * in the Software without restriction, including without limitation the rights
 * to use, copy, modify, merge, publish, distribute, sublicense, and/or sell
 * copies of the Software, and to permit persons to whom the Software is
 * furnished to do so, subject to the following conditions:
 *
 * The above copyright notice and this permission notice shall be included in
 * all copies or substantial portions of the Software.
 *
 * THE SOFTWARE IS PROVIDED "AS IS", WITHOUT WARRANTY OF ANY KIND, EXPRESS OR
 * IMPLIED, INCLUDING BUT NOT LIMITED TO THE WARRANTIES OF MERCHANTABILITY,
 * FITNESS FOR A PARTICULAR PURPOSE AND NONINFRINGEMENT. IN NO EVENT SHALL
 * THE AUTHORS OR COPYRIGHT HOLDERS BE LIABLE FOR ANY CLAIM, DAMAGES OR OTHER
 * LIABILITY, WHETHER IN AN ACTION OF CONTRACT, TORT OR OTHERWISE, ARISING FROM,
 * OUT OF OR IN CONNECTION WITH THE SOFTWARE OR THE USE OR OTHER DEALINGS IN
 * THE SOFTWARE.
 */
#include <unistd.h>
#include <fcntl.h>
#include <signal.h>
#include <time.h>
#include <errno.h>
#include <sys/time.h>
#include <zlib.h>

/* Needed early for CONFIG_BSD etc. */
#include "config-host.h"

#ifndef _WIN32
#include <libgen.h>
#include <sys/times.h>
#include <sys/wait.h>
#include <termios.h>
#include <sys/mman.h>
#include <sys/ioctl.h>
#include <sys/resource.h>
#include <sys/socket.h>
#include <netinet/in.h>
#include <net/if.h>
#include <arpa/inet.h>
#include <dirent.h>
#include <netdb.h>
#include <sys/select.h>

#ifdef CONFIG_BSD
#include <sys/stat.h>
#if defined(__FreeBSD__) || defined(__FreeBSD_kernel__) || defined(__DragonFly__)
#include <libutil.h>
#include <sys/sysctl.h>
#else
#include <util.h>
#endif
#else
#ifdef __linux__
#include <pty.h>
#include <malloc.h>

#include <linux/ppdev.h>
#include <linux/parport.h>
#endif
#ifdef __sun__
#include <sys/stat.h>
#include <sys/ethernet.h>
#include <sys/sockio.h>
#include <netinet/arp.h>
#include <netinet/in_systm.h>
#include <netinet/ip.h>
#include <netinet/ip_icmp.h> // must come after ip.h
#include <netinet/udp.h>
#include <netinet/tcp.h>
#include <net/if.h>
#include <syslog.h>
#include <stropts.h>
#endif
#endif
#endif

#if defined(__OpenBSD__)
#include <util.h>
#endif

#if defined(CONFIG_VDE)
#include <libvdeplug.h>
#endif

#ifdef _WIN32
#include <windows.h>
#endif

#ifdef CONFIG_SDL
#if defined(__APPLE__) || defined(main)
#include <SDL.h>
int qemu_main(int argc, char **argv, char **envp);
int main(int argc, char **argv)
{
    return qemu_main(argc, argv, NULL);
}
#undef main
#define main qemu_main
#endif
#endif /* CONFIG_SDL */

#ifdef CONFIG_COCOA
#undef main
#define main qemu_main
#endif /* CONFIG_COCOA */

#include "hw/hw.h"
#include "hw/boards.h"
#include "hw/usb.h"
#include "hw/pcmcia.h"
#include "hw/pc.h"
#include "hw/isa.h"
#include "hw/baum.h"
#include "hw/bt.h"
#include "hw/watchdog.h"
#include "hw/smbios.h"
#include "hw/xen.h"
#include "hw/qdev.h"
#include "hw/loader.h"
#include "bt-host.h"
#include "net.h"
#include "net/slirp.h"
#include "monitor.h"
#include "console.h"
#include "sysemu.h"
#include "gdbstub.h"
#include "qemu-timer.h"
#include "qemu-char.h"
#include "cache-utils.h"
#include "block.h"
#include "blockdev.h"
#include "block-migration.h"
#include "dma.h"
#include "audio/audio.h"
#include "migration.h"
#include "kvm.h"
#include "qemu-option.h"
#include "qemu-config.h"
#include "qemu-objects.h"
#include "qemu-options.h"
#ifdef CONFIG_VIRTFS
#include "fsdev/qemu-fsdev.h"
#endif

#include "disas.h"

#include "qemu_socket.h"

#include "slirp/libslirp.h"

#include "trace.h"
#include "simpletrace.h"
#include "qemu-queue.h"
#include "cpus.h"
#include "arch_init.h"

#include "ui/qemu-spice.h"

//#define DEBUG_NET
//#define DEBUG_SLIRP

#define DEFAULT_RAM_SIZE 128

#define MAX_VIRTIO_CONSOLES 1

static const char *data_dir;
const char *bios_name = NULL;
enum vga_retrace_method vga_retrace_method = VGA_RETRACE_DUMB;
DisplayType display_type = DT_DEFAULT;
int display_remote = 0;
const char* keyboard_layout = NULL;
ram_addr_t ram_size;
const char *mem_path = NULL;
#ifdef MAP_POPULATE
int mem_prealloc = 0; /* force preallocation of physical target memory */
#endif
int nb_nics;
NICInfo nd_table[MAX_NICS];
int vm_running;
int autostart;
int incoming_expected; /* Started with -incoming and waiting for incoming */
static int rtc_utc = 1;
static int rtc_date_offset = -1; /* -1 means no change */
QEMUClock *rtc_clock;
int vga_interface_type = VGA_NONE;
static int full_screen = 0;
#ifdef CONFIG_SDL
static int no_frame = 0;
#endif
int no_quit = 0;
CharDriverState *serial_hds[MAX_SERIAL_PORTS];
CharDriverState *parallel_hds[MAX_PARALLEL_PORTS];
CharDriverState *virtcon_hds[MAX_VIRTIO_CONSOLES];
int win2k_install_hack = 0;
int rtc_td_hack = 0;
int usb_enabled = 0;
int singlestep = 0;
int smp_cpus = 1;
int max_cpus = 0;
int smp_cores = 1;
int smp_threads = 1;
#ifdef CONFIG_VNC
const char *vnc_display;
#endif
int acpi_enabled = 1;
int no_hpet = 0;
int fd_bootchk = 1;
int no_reboot = 0;
int no_shutdown = 0;
int cursor_hide = 1;
int graphic_rotate = 0;
uint8_t irq0override = 1;
const char *watchdog;
QEMUOptionRom option_rom[MAX_OPTION_ROMS];
int nb_option_roms;
int semihosting_enabled = 0;
int old_param = 0;
const char *qemu_name;
int alt_grab = 0;
int ctrl_grab = 0;
unsigned int nb_prom_envs = 0;
const char *prom_envs[MAX_PROM_ENVS];
int boot_menu;

typedef struct FWBootEntry FWBootEntry;

struct FWBootEntry {
    QTAILQ_ENTRY(FWBootEntry) link;
    int32_t bootindex;
    DeviceState *dev;
    char *suffix;
};

QTAILQ_HEAD(, FWBootEntry) fw_boot_order = QTAILQ_HEAD_INITIALIZER(fw_boot_order);

int nb_numa_nodes;
uint64_t node_mem[MAX_NODES];
uint64_t node_cpumask[MAX_NODES];

static QEMUTimer *nographic_timer;

uint8_t qemu_uuid[16];

static QEMUBootSetHandler *boot_set_handler;
static void *boot_set_opaque;

static NotifierList exit_notifiers =
    NOTIFIER_LIST_INITIALIZER(exit_notifiers);

static NotifierList machine_init_done_notifiers =
    NOTIFIER_LIST_INITIALIZER(machine_init_done_notifiers);

static int tcg_allowed = 1;
int kvm_allowed = 0;
int xen_allowed = 0;
uint32_t xen_domid;
enum xen_mode xen_mode = XEN_EMULATE;

static int default_serial = 1;
static int default_parallel = 1;
static int default_virtcon = 1;
static int default_monitor = 1;
static int default_vga = 1;
static int default_floppy = 1;
static int default_cdrom = 1;
static int default_sdcard = 1;

static struct {
    const char *driver;
    int *flag;
} default_list[] = {
    { .driver = "isa-serial",           .flag = &default_serial    },
    { .driver = "isa-parallel",         .flag = &default_parallel  },
    { .driver = "isa-fdc",              .flag = &default_floppy    },
    { .driver = "ide-cd",               .flag = &default_cdrom     },
    { .driver = "ide-hd",               .flag = &default_cdrom     },
    { .driver = "ide-drive",            .flag = &default_cdrom     },
    { .driver = "scsi-cd",              .flag = &default_cdrom     },
    { .driver = "virtio-serial-pci",    .flag = &default_virtcon   },
    { .driver = "virtio-serial-s390",   .flag = &default_virtcon   },
    { .driver = "virtio-serial",        .flag = &default_virtcon   },
    { .driver = "VGA",                  .flag = &default_vga       },
    { .driver = "cirrus-vga",           .flag = &default_vga       },
    { .driver = "vmware-svga",          .flag = &default_vga       },
<<<<<<< HEAD
    { .driver = "isa-vga",              .flag = &default_vga       },
=======
    { .driver = "qxl-vga",              .flag = &default_vga       },
>>>>>>> 212496c9
};

static int default_driver_check(QemuOpts *opts, void *opaque)
{
    const char *driver = qemu_opt_get(opts, "driver");
    int i;

    if (!driver)
        return 0;
    for (i = 0; i < ARRAY_SIZE(default_list); i++) {
        if (strcmp(default_list[i].driver, driver) != 0)
            continue;
        *(default_list[i].flag) = 0;
    }
    return 0;
}

/***********************************************************/
/* real time host monotonic timer */

/***********************************************************/
/* host time/date access */
void qemu_get_timedate(struct tm *tm, int offset)
{
    time_t ti;
    struct tm *ret;

    time(&ti);
    ti += offset;
    if (rtc_date_offset == -1) {
        if (rtc_utc)
            ret = gmtime(&ti);
        else
            ret = localtime(&ti);
    } else {
        ti -= rtc_date_offset;
        ret = gmtime(&ti);
    }

    memcpy(tm, ret, sizeof(struct tm));
}

int qemu_timedate_diff(struct tm *tm)
{
    time_t seconds;

    if (rtc_date_offset == -1)
        if (rtc_utc)
            seconds = mktimegm(tm);
        else
            seconds = mktime(tm);
    else
        seconds = mktimegm(tm) + rtc_date_offset;

    return seconds - time(NULL);
}

void rtc_change_mon_event(struct tm *tm)
{
    QObject *data;

    data = qobject_from_jsonf("{ 'offset': %d }", qemu_timedate_diff(tm));
    monitor_protocol_event(QEVENT_RTC_CHANGE, data);
    qobject_decref(data);
}

static void configure_rtc_date_offset(const char *startdate, int legacy)
{
    time_t rtc_start_date;
    struct tm tm;

    if (!strcmp(startdate, "now") && legacy) {
        rtc_date_offset = -1;
    } else {
        if (sscanf(startdate, "%d-%d-%dT%d:%d:%d",
                   &tm.tm_year,
                   &tm.tm_mon,
                   &tm.tm_mday,
                   &tm.tm_hour,
                   &tm.tm_min,
                   &tm.tm_sec) == 6) {
            /* OK */
        } else if (sscanf(startdate, "%d-%d-%d",
                          &tm.tm_year,
                          &tm.tm_mon,
                          &tm.tm_mday) == 3) {
            tm.tm_hour = 0;
            tm.tm_min = 0;
            tm.tm_sec = 0;
        } else {
            goto date_fail;
        }
        tm.tm_year -= 1900;
        tm.tm_mon--;
        rtc_start_date = mktimegm(&tm);
        if (rtc_start_date == -1) {
        date_fail:
            fprintf(stderr, "Invalid date format. Valid formats are:\n"
                            "'2006-06-17T16:01:21' or '2006-06-17'\n");
            exit(1);
        }
        rtc_date_offset = time(NULL) - rtc_start_date;
    }
}

static void configure_rtc(QemuOpts *opts)
{
    const char *value;

    value = qemu_opt_get(opts, "base");
    if (value) {
        if (!strcmp(value, "utc")) {
            rtc_utc = 1;
        } else if (!strcmp(value, "localtime")) {
            rtc_utc = 0;
        } else {
            configure_rtc_date_offset(value, 0);
        }
    }
    value = qemu_opt_get(opts, "clock");
    if (value) {
        if (!strcmp(value, "host")) {
            rtc_clock = host_clock;
        } else if (!strcmp(value, "vm")) {
            rtc_clock = vm_clock;
        } else {
            fprintf(stderr, "qemu: invalid option value '%s'\n", value);
            exit(1);
        }
    }
    value = qemu_opt_get(opts, "driftfix");
    if (value) {
        if (!strcmp(value, "slew")) {
            rtc_td_hack = 1;
        } else if (!strcmp(value, "none")) {
            rtc_td_hack = 0;
        } else {
            fprintf(stderr, "qemu: invalid option value '%s'\n", value);
            exit(1);
        }
    }
}

/***********************************************************/
/* Bluetooth support */
static int nb_hcis;
static int cur_hci;
static struct HCIInfo *hci_table[MAX_NICS];

static struct bt_vlan_s {
    struct bt_scatternet_s net;
    int id;
    struct bt_vlan_s *next;
} *first_bt_vlan;

/* find or alloc a new bluetooth "VLAN" */
static struct bt_scatternet_s *qemu_find_bt_vlan(int id)
{
    struct bt_vlan_s **pvlan, *vlan;
    for (vlan = first_bt_vlan; vlan != NULL; vlan = vlan->next) {
        if (vlan->id == id)
            return &vlan->net;
    }
    vlan = qemu_mallocz(sizeof(struct bt_vlan_s));
    vlan->id = id;
    pvlan = &first_bt_vlan;
    while (*pvlan != NULL)
        pvlan = &(*pvlan)->next;
    *pvlan = vlan;
    return &vlan->net;
}

static void null_hci_send(struct HCIInfo *hci, const uint8_t *data, int len)
{
}

static int null_hci_addr_set(struct HCIInfo *hci, const uint8_t *bd_addr)
{
    return -ENOTSUP;
}

static struct HCIInfo null_hci = {
    .cmd_send = null_hci_send,
    .sco_send = null_hci_send,
    .acl_send = null_hci_send,
    .bdaddr_set = null_hci_addr_set,
};

struct HCIInfo *qemu_next_hci(void)
{
    if (cur_hci == nb_hcis)
        return &null_hci;

    return hci_table[cur_hci++];
}

static struct HCIInfo *hci_init(const char *str)
{
    char *endp;
    struct bt_scatternet_s *vlan = 0;

    if (!strcmp(str, "null"))
        /* null */
        return &null_hci;
    else if (!strncmp(str, "host", 4) && (str[4] == '\0' || str[4] == ':'))
        /* host[:hciN] */
        return bt_host_hci(str[4] ? str + 5 : "hci0");
    else if (!strncmp(str, "hci", 3)) {
        /* hci[,vlan=n] */
        if (str[3]) {
            if (!strncmp(str + 3, ",vlan=", 6)) {
                vlan = qemu_find_bt_vlan(strtol(str + 9, &endp, 0));
                if (*endp)
                    vlan = 0;
            }
        } else
            vlan = qemu_find_bt_vlan(0);
        if (vlan)
           return bt_new_hci(vlan);
    }

    fprintf(stderr, "qemu: Unknown bluetooth HCI `%s'.\n", str);

    return 0;
}

static int bt_hci_parse(const char *str)
{
    struct HCIInfo *hci;
    bdaddr_t bdaddr;

    if (nb_hcis >= MAX_NICS) {
        fprintf(stderr, "qemu: Too many bluetooth HCIs (max %i).\n", MAX_NICS);
        return -1;
    }

    hci = hci_init(str);
    if (!hci)
        return -1;

    bdaddr.b[0] = 0x52;
    bdaddr.b[1] = 0x54;
    bdaddr.b[2] = 0x00;
    bdaddr.b[3] = 0x12;
    bdaddr.b[4] = 0x34;
    bdaddr.b[5] = 0x56 + nb_hcis;
    hci->bdaddr_set(hci, bdaddr.b);

    hci_table[nb_hcis++] = hci;

    return 0;
}

static void bt_vhci_add(int vlan_id)
{
    struct bt_scatternet_s *vlan = qemu_find_bt_vlan(vlan_id);

    if (!vlan->slave)
        fprintf(stderr, "qemu: warning: adding a VHCI to "
                        "an empty scatternet %i\n", vlan_id);

    bt_vhci_init(bt_new_hci(vlan));
}

static struct bt_device_s *bt_device_add(const char *opt)
{
    struct bt_scatternet_s *vlan;
    int vlan_id = 0;
    char *endp = strstr(opt, ",vlan=");
    int len = (endp ? endp - opt : strlen(opt)) + 1;
    char devname[10];

    pstrcpy(devname, MIN(sizeof(devname), len), opt);

    if (endp) {
        vlan_id = strtol(endp + 6, &endp, 0);
        if (*endp) {
            fprintf(stderr, "qemu: unrecognised bluetooth vlan Id\n");
            return 0;
        }
    }

    vlan = qemu_find_bt_vlan(vlan_id);

    if (!vlan->slave)
        fprintf(stderr, "qemu: warning: adding a slave device to "
                        "an empty scatternet %i\n", vlan_id);

    if (!strcmp(devname, "keyboard"))
        return bt_keyboard_init(vlan);

    fprintf(stderr, "qemu: unsupported bluetooth device `%s'\n", devname);
    return 0;
}

static int bt_parse(const char *opt)
{
    const char *endp, *p;
    int vlan;

    if (strstart(opt, "hci", &endp)) {
        if (!*endp || *endp == ',') {
            if (*endp)
                if (!strstart(endp, ",vlan=", 0))
                    opt = endp + 1;

            return bt_hci_parse(opt);
       }
    } else if (strstart(opt, "vhci", &endp)) {
        if (!*endp || *endp == ',') {
            if (*endp) {
                if (strstart(endp, ",vlan=", &p)) {
                    vlan = strtol(p, (char **) &endp, 0);
                    if (*endp) {
                        fprintf(stderr, "qemu: bad scatternet '%s'\n", p);
                        return 1;
                    }
                } else {
                    fprintf(stderr, "qemu: bad parameter '%s'\n", endp + 1);
                    return 1;
                }
            } else
                vlan = 0;

            bt_vhci_add(vlan);
            return 0;
        }
    } else if (strstart(opt, "device:", &endp))
        return !bt_device_add(endp);

    fprintf(stderr, "qemu: bad bluetooth parameter '%s'\n", opt);
    return 1;
}

/***********************************************************/
/* QEMU Block devices */

#define HD_OPTS "media=disk"
#define CDROM_OPTS "media=cdrom"
#define FD_OPTS ""
#define PFLASH_OPTS ""
#define MTD_OPTS ""
#define SD_OPTS ""

static int drive_init_func(QemuOpts *opts, void *opaque)
{
    int *use_scsi = opaque;

    return drive_init(opts, *use_scsi) == NULL;
}

static int drive_enable_snapshot(QemuOpts *opts, void *opaque)
{
    if (NULL == qemu_opt_get(opts, "snapshot")) {
        qemu_opt_set(opts, "snapshot", "on");
    }
    return 0;
}

static void default_drive(int enable, int snapshot, int use_scsi,
                          BlockInterfaceType type, int index,
                          const char *optstr)
{
    QemuOpts *opts;

    if (type == IF_DEFAULT) {
        type = use_scsi ? IF_SCSI : IF_IDE;
    }

    if (!enable || drive_get_by_index(type, index)) {
        return;
    }

    opts = drive_add(type, index, NULL, optstr);
    if (snapshot) {
        drive_enable_snapshot(opts, NULL);
    }
    if (!drive_init(opts, use_scsi)) {
        exit(1);
    }
}

void qemu_register_boot_set(QEMUBootSetHandler *func, void *opaque)
{
    boot_set_handler = func;
    boot_set_opaque = opaque;
}

int qemu_boot_set(const char *boot_devices)
{
    if (!boot_set_handler) {
        return -EINVAL;
    }
    return boot_set_handler(boot_set_opaque, boot_devices);
}

static void validate_bootdevices(char *devices)
{
    /* We just do some generic consistency checks */
    const char *p;
    int bitmap = 0;

    for (p = devices; *p != '\0'; p++) {
        /* Allowed boot devices are:
         * a-b: floppy disk drives
         * c-f: IDE disk drives
         * g-m: machine implementation dependant drives
         * n-p: network devices
         * It's up to each machine implementation to check if the given boot
         * devices match the actual hardware implementation and firmware
         * features.
         */
        if (*p < 'a' || *p > 'p') {
            fprintf(stderr, "Invalid boot device '%c'\n", *p);
            exit(1);
        }
        if (bitmap & (1 << (*p - 'a'))) {
            fprintf(stderr, "Boot device '%c' was given twice\n", *p);
            exit(1);
        }
        bitmap |= 1 << (*p - 'a');
    }
}

static void restore_boot_devices(void *opaque)
{
    char *standard_boot_devices = opaque;
    static int first = 1;

    /* Restore boot order and remove ourselves after the first boot */
    if (first) {
        first = 0;
        return;
    }

    qemu_boot_set(standard_boot_devices);

    qemu_unregister_reset(restore_boot_devices, standard_boot_devices);
    qemu_free(standard_boot_devices);
}

void add_boot_device_path(int32_t bootindex, DeviceState *dev,
                          const char *suffix)
{
    FWBootEntry *node, *i;

    if (bootindex < 0) {
        return;
    }

    assert(dev != NULL || suffix != NULL);

    node = qemu_mallocz(sizeof(FWBootEntry));
    node->bootindex = bootindex;
    node->suffix = suffix ? qemu_strdup(suffix) : NULL;
    node->dev = dev;

    QTAILQ_FOREACH(i, &fw_boot_order, link) {
        if (i->bootindex == bootindex) {
            fprintf(stderr, "Two devices with same boot index %d\n", bootindex);
            exit(1);
        } else if (i->bootindex < bootindex) {
            continue;
        }
        QTAILQ_INSERT_BEFORE(i, node, link);
        return;
    }
    QTAILQ_INSERT_TAIL(&fw_boot_order, node, link);
}

/*
 * This function returns null terminated string that consist of new line
 * separated device paths.
 *
 * memory pointed by "size" is assigned total length of the array in bytes
 *
 */
char *get_boot_devices_list(uint32_t *size)
{
    FWBootEntry *i;
    uint32_t total = 0;
    char *list = NULL;

    QTAILQ_FOREACH(i, &fw_boot_order, link) {
        char *devpath = NULL, *bootpath;
        int len;

        if (i->dev) {
            devpath = qdev_get_fw_dev_path(i->dev);
            assert(devpath);
        }

        if (i->suffix && devpath) {
            size_t bootpathlen = strlen(devpath) + strlen(i->suffix) + 1;

            bootpath = qemu_malloc(bootpathlen);
            snprintf(bootpath, bootpathlen, "%s%s", devpath, i->suffix);
            qemu_free(devpath);
        } else if (devpath) {
            bootpath = devpath;
        } else {
            bootpath = qemu_strdup(i->suffix);
            assert(bootpath);
        }

        if (total) {
            list[total-1] = '\n';
        }
        len = strlen(bootpath) + 1;
        list = qemu_realloc(list, total + len);
        memcpy(&list[total], bootpath, len);
        total += len;
        qemu_free(bootpath);
    }

    *size = total;

    return list;
}

static void numa_add(const char *optarg)
{
    char option[128];
    char *endptr;
    unsigned long long value, endvalue;
    int nodenr;

    optarg = get_opt_name(option, 128, optarg, ',') + 1;
    if (!strcmp(option, "node")) {
        if (get_param_value(option, 128, "nodeid", optarg) == 0) {
            nodenr = nb_numa_nodes;
        } else {
            nodenr = strtoull(option, NULL, 10);
        }

        if (get_param_value(option, 128, "mem", optarg) == 0) {
            node_mem[nodenr] = 0;
        } else {
            int64_t sval;
            sval = strtosz(option, NULL);
            if (sval < 0) {
                fprintf(stderr, "qemu: invalid numa mem size: %s\n", optarg);
                exit(1);
            }
            node_mem[nodenr] = sval;
        }
        if (get_param_value(option, 128, "cpus", optarg) == 0) {
            node_cpumask[nodenr] = 0;
        } else {
            value = strtoull(option, &endptr, 10);
            if (value >= 64) {
                value = 63;
                fprintf(stderr, "only 64 CPUs in NUMA mode supported.\n");
            } else {
                if (*endptr == '-') {
                    endvalue = strtoull(endptr+1, &endptr, 10);
                    if (endvalue >= 63) {
                        endvalue = 62;
                        fprintf(stderr,
                            "only 63 CPUs in NUMA mode supported.\n");
                    }
                    value = (2ULL << endvalue) - (1ULL << value);
                } else {
                    value = 1ULL << value;
                }
            }
            node_cpumask[nodenr] = value;
        }
        nb_numa_nodes++;
    }
    return;
}

static void smp_parse(const char *optarg)
{
    int smp, sockets = 0, threads = 0, cores = 0;
    char *endptr;
    char option[128];

    smp = strtoul(optarg, &endptr, 10);
    if (endptr != optarg) {
        if (*endptr == ',') {
            endptr++;
        }
    }
    if (get_param_value(option, 128, "sockets", endptr) != 0)
        sockets = strtoull(option, NULL, 10);
    if (get_param_value(option, 128, "cores", endptr) != 0)
        cores = strtoull(option, NULL, 10);
    if (get_param_value(option, 128, "threads", endptr) != 0)
        threads = strtoull(option, NULL, 10);
    if (get_param_value(option, 128, "maxcpus", endptr) != 0)
        max_cpus = strtoull(option, NULL, 10);

    /* compute missing values, prefer sockets over cores over threads */
    if (smp == 0 || sockets == 0) {
        sockets = sockets > 0 ? sockets : 1;
        cores = cores > 0 ? cores : 1;
        threads = threads > 0 ? threads : 1;
        if (smp == 0) {
            smp = cores * threads * sockets;
        }
    } else {
        if (cores == 0) {
            threads = threads > 0 ? threads : 1;
            cores = smp / (sockets * threads);
        } else {
            threads = smp / (cores * sockets);
        }
    }
    smp_cpus = smp;
    smp_cores = cores > 0 ? cores : 1;
    smp_threads = threads > 0 ? threads : 1;
    if (max_cpus == 0)
        max_cpus = smp_cpus;
}

/***********************************************************/
/* USB devices */

static int usb_device_add(const char *devname)
{
    const char *p;
    USBDevice *dev = NULL;

    if (!usb_enabled)
        return -1;

    /* drivers with .usbdevice_name entry in USBDeviceInfo */
    dev = usbdevice_create(devname);
    if (dev)
        goto done;

    /* the other ones */
    if (strstart(devname, "host:", &p)) {
        dev = usb_host_device_open(p);
    } else if (!strcmp(devname, "bt") || strstart(devname, "bt:", &p)) {
        dev = usb_bt_init(devname[2] ? hci_init(p) :
                        bt_new_hci(qemu_find_bt_vlan(0)));
    } else {
        return -1;
    }
    if (!dev)
        return -1;

done:
    return 0;
}

static int usb_device_del(const char *devname)
{
    int bus_num, addr;
    const char *p;

    if (strstart(devname, "host:", &p))
        return usb_host_device_close(p);

    if (!usb_enabled)
        return -1;

    p = strchr(devname, '.');
    if (!p)
        return -1;
    bus_num = strtoul(devname, NULL, 0);
    addr = strtoul(p + 1, NULL, 0);

    return usb_device_delete_addr(bus_num, addr);
}

static int usb_parse(const char *cmdline)
{
    int r;
    r = usb_device_add(cmdline);
    if (r < 0) {
        fprintf(stderr, "qemu: could not add USB device '%s'\n", cmdline);
    }
    return r;
}

void do_usb_add(Monitor *mon, const QDict *qdict)
{
    const char *devname = qdict_get_str(qdict, "devname");
    if (usb_device_add(devname) < 0) {
        error_report("could not add USB device '%s'", devname);
    }
}

void do_usb_del(Monitor *mon, const QDict *qdict)
{
    const char *devname = qdict_get_str(qdict, "devname");
    if (usb_device_del(devname) < 0) {
        error_report("could not delete USB device '%s'", devname);
    }
}

/***********************************************************/
/* PCMCIA/Cardbus */

static struct pcmcia_socket_entry_s {
    PCMCIASocket *socket;
    struct pcmcia_socket_entry_s *next;
} *pcmcia_sockets = 0;

void pcmcia_socket_register(PCMCIASocket *socket)
{
    struct pcmcia_socket_entry_s *entry;

    entry = qemu_malloc(sizeof(struct pcmcia_socket_entry_s));
    entry->socket = socket;
    entry->next = pcmcia_sockets;
    pcmcia_sockets = entry;
}

void pcmcia_socket_unregister(PCMCIASocket *socket)
{
    struct pcmcia_socket_entry_s *entry, **ptr;

    ptr = &pcmcia_sockets;
    for (entry = *ptr; entry; ptr = &entry->next, entry = *ptr)
        if (entry->socket == socket) {
            *ptr = entry->next;
            qemu_free(entry);
        }
}

void pcmcia_info(Monitor *mon)
{
    struct pcmcia_socket_entry_s *iter;

    if (!pcmcia_sockets)
        monitor_printf(mon, "No PCMCIA sockets\n");

    for (iter = pcmcia_sockets; iter; iter = iter->next)
        monitor_printf(mon, "%s: %s\n", iter->socket->slot_string,
                       iter->socket->attached ? iter->socket->card_string :
                       "Empty");
}

/***********************************************************/
/* machine registration */

static QEMUMachine *first_machine = NULL;
QEMUMachine *current_machine = NULL;

int qemu_register_machine(QEMUMachine *m)
{
    QEMUMachine **pm;
    pm = &first_machine;
    while (*pm != NULL)
        pm = &(*pm)->next;
    m->next = NULL;
    *pm = m;
    return 0;
}

static QEMUMachine *find_machine(const char *name)
{
    QEMUMachine *m;

    for(m = first_machine; m != NULL; m = m->next) {
        if (!strcmp(m->name, name))
            return m;
        if (m->alias && !strcmp(m->alias, name))
            return m;
    }
    return NULL;
}

static QEMUMachine *find_default_machine(void)
{
    QEMUMachine *m;

    for(m = first_machine; m != NULL; m = m->next) {
        if (m->is_default) {
            return m;
        }
    }
    return NULL;
}

/***********************************************************/
/* main execution loop */

static void gui_update(void *opaque)
{
    uint64_t interval = GUI_REFRESH_INTERVAL;
    DisplayState *ds = opaque;
    DisplayChangeListener *dcl = ds->listeners;

    qemu_flush_coalesced_mmio_buffer();
    dpy_refresh(ds);

    while (dcl != NULL) {
        if (dcl->gui_timer_interval &&
            dcl->gui_timer_interval < interval)
            interval = dcl->gui_timer_interval;
        dcl = dcl->next;
    }
    qemu_mod_timer(ds->gui_timer, interval + qemu_get_clock_ms(rt_clock));
}

static void nographic_update(void *opaque)
{
    uint64_t interval = GUI_REFRESH_INTERVAL;

    qemu_flush_coalesced_mmio_buffer();
    qemu_mod_timer(nographic_timer, interval + qemu_get_clock_ms(rt_clock));
}

struct vm_change_state_entry {
    VMChangeStateHandler *cb;
    void *opaque;
    QLIST_ENTRY (vm_change_state_entry) entries;
};

static QLIST_HEAD(vm_change_state_head, vm_change_state_entry) vm_change_state_head;

VMChangeStateEntry *qemu_add_vm_change_state_handler(VMChangeStateHandler *cb,
                                                     void *opaque)
{
    VMChangeStateEntry *e;

    e = qemu_mallocz(sizeof (*e));

    e->cb = cb;
    e->opaque = opaque;
    QLIST_INSERT_HEAD(&vm_change_state_head, e, entries);
    return e;
}

void qemu_del_vm_change_state_handler(VMChangeStateEntry *e)
{
    QLIST_REMOVE (e, entries);
    qemu_free (e);
}

void vm_state_notify(int running, int reason)
{
    VMChangeStateEntry *e;

    trace_vm_state_notify(running, reason);

    for (e = vm_change_state_head.lh_first; e; e = e->entries.le_next) {
        e->cb(e->opaque, running, reason);
    }
}

void vm_start(void)
{
    if (!vm_running) {
        cpu_enable_ticks();
        vm_running = 1;
        vm_state_notify(1, 0);
        resume_all_vcpus();
        monitor_protocol_event(QEVENT_RESUME, NULL);
    }
}

/* reset/shutdown handler */

typedef struct QEMUResetEntry {
    QTAILQ_ENTRY(QEMUResetEntry) entry;
    QEMUResetHandler *func;
    void *opaque;
} QEMUResetEntry;

static QTAILQ_HEAD(reset_handlers, QEMUResetEntry) reset_handlers =
    QTAILQ_HEAD_INITIALIZER(reset_handlers);
static int reset_requested;
static int shutdown_requested, shutdown_signal = -1;
static pid_t shutdown_pid;
static int powerdown_requested;
static int debug_requested;
static int vmstop_requested;

int qemu_shutdown_requested_get(void)
{
    return shutdown_requested;
}

int qemu_reset_requested_get(void)
{
    return reset_requested;
}

int qemu_shutdown_requested(void)
{
    int r = shutdown_requested;
    shutdown_requested = 0;
    return r;
}

void qemu_kill_report(void)
{
    if (shutdown_signal != -1) {
        fprintf(stderr, "qemu: terminating on signal %d", shutdown_signal);
        if (shutdown_pid == 0) {
            /* This happens for eg ^C at the terminal, so it's worth
             * avoiding printing an odd message in that case.
             */
            fputc('\n', stderr);
        } else {
            fprintf(stderr, " from pid %d\n", shutdown_pid);
        }
        shutdown_signal = -1;
    }
}

int qemu_reset_requested(void)
{
    int r = reset_requested;
    reset_requested = 0;
    return r;
}

int qemu_powerdown_requested(void)
{
    int r = powerdown_requested;
    powerdown_requested = 0;
    return r;
}

static int qemu_debug_requested(void)
{
    int r = debug_requested;
    debug_requested = 0;
    return r;
}

static int qemu_vmstop_requested(void)
{
    int r = vmstop_requested;
    vmstop_requested = 0;
    return r;
}

void qemu_register_reset(QEMUResetHandler *func, void *opaque)
{
    QEMUResetEntry *re = qemu_mallocz(sizeof(QEMUResetEntry));

    re->func = func;
    re->opaque = opaque;
    QTAILQ_INSERT_TAIL(&reset_handlers, re, entry);
}

void qemu_unregister_reset(QEMUResetHandler *func, void *opaque)
{
    QEMUResetEntry *re;

    QTAILQ_FOREACH(re, &reset_handlers, entry) {
        if (re->func == func && re->opaque == opaque) {
            QTAILQ_REMOVE(&reset_handlers, re, entry);
            qemu_free(re);
            return;
        }
    }
}

void qemu_system_reset(void)
{
    QEMUResetEntry *re, *nre;

    /* reset all devices */
    QTAILQ_FOREACH_SAFE(re, &reset_handlers, entry, nre) {
        re->func(re->opaque);
    }
    monitor_protocol_event(QEVENT_RESET, NULL);
    cpu_synchronize_all_post_reset();
}

void qemu_system_reset_request(void)
{
    if (no_reboot) {
        shutdown_requested = 1;
    } else {
        reset_requested = 1;
    }
    cpu_stop_current();
    qemu_notify_event();
}

void qemu_system_killed(int signal, pid_t pid)
{
    shutdown_signal = signal;
    shutdown_pid = pid;
    qemu_system_shutdown_request();
}

void qemu_system_shutdown_request(void)
{
    shutdown_requested = 1;
    qemu_notify_event();
}

void qemu_system_powerdown_request(void)
{
    powerdown_requested = 1;
    qemu_notify_event();
}

void qemu_system_debug_request(void)
{
    debug_requested = 1;
    qemu_notify_event();
}

void qemu_system_vmstop_request(int reason)
{
    vmstop_requested = reason;
    qemu_notify_event();
}

void main_loop_wait(int nonblocking)
{
    fd_set rfds, wfds, xfds;
    int ret, nfds;
    struct timeval tv;
    int timeout;

    if (nonblocking)
        timeout = 0;
    else {
        timeout = qemu_calculate_timeout();
        qemu_bh_update_timeout(&timeout);
    }

    os_host_main_loop_wait(&timeout);

    tv.tv_sec = timeout / 1000;
    tv.tv_usec = (timeout % 1000) * 1000;

    /* poll any events */
    /* XXX: separate device handlers from system ones */
    nfds = -1;
    FD_ZERO(&rfds);
    FD_ZERO(&wfds);
    FD_ZERO(&xfds);
    qemu_iohandler_fill(&nfds, &rfds, &wfds, &xfds);
    slirp_select_fill(&nfds, &rfds, &wfds, &xfds);

    qemu_mutex_unlock_iothread();
    ret = select(nfds + 1, &rfds, &wfds, &xfds, &tv);
    qemu_mutex_lock_iothread();

    qemu_iohandler_poll(&rfds, &wfds, &xfds, ret);
    slirp_select_poll(&rfds, &wfds, &xfds, (ret < 0));

    qemu_run_all_timers();

    /* Check bottom-halves last in case any of the earlier events triggered
       them.  */
    qemu_bh_poll();

}

#ifndef CONFIG_IOTHREAD
static int vm_request_pending(void)
{
    return powerdown_requested ||
           reset_requested ||
           shutdown_requested ||
           debug_requested ||
           vmstop_requested;
}
#endif

qemu_irq qemu_system_powerdown;

static void main_loop(void)
{
    bool nonblocking = false;
#ifdef CONFIG_PROFILER
    int64_t ti;
#endif
    int r;

    qemu_main_loop_start();

    for (;;) {
#ifndef CONFIG_IOTHREAD
        nonblocking = cpu_exec_all();
        if (vm_request_pending()) {
            nonblocking = true;
        }
#endif
#ifdef CONFIG_PROFILER
        ti = profile_getclock();
#endif
        main_loop_wait(nonblocking);
#ifdef CONFIG_PROFILER
        dev_time += profile_getclock() - ti;
#endif

        if (qemu_debug_requested()) {
            vm_stop(VMSTOP_DEBUG);
        }
        if (qemu_shutdown_requested()) {
            qemu_kill_report();
            monitor_protocol_event(QEVENT_SHUTDOWN, NULL);
            if (no_shutdown) {
                vm_stop(VMSTOP_SHUTDOWN);
                no_shutdown = 0;
            } else
                break;
        }
        if (qemu_reset_requested()) {
            pause_all_vcpus();
            cpu_synchronize_all_states();
            qemu_system_reset();
            resume_all_vcpus();
        }
        if (qemu_powerdown_requested()) {
            monitor_protocol_event(QEVENT_POWERDOWN, NULL);
            qemu_irq_raise(qemu_system_powerdown);
        }
        if ((r = qemu_vmstop_requested())) {
            vm_stop(r);
        }
    }
    bdrv_close_all();
    pause_all_vcpus();
}

static void version(void)
{
    printf("QEMU emulator version " QEMU_VERSION QEMU_PKGVERSION ", Copyright (c) 2003-2008 Fabrice Bellard\n");
}

static void help(int exitcode)
{
    const char *options_help =
#define DEF(option, opt_arg, opt_enum, opt_help, arch_mask)     \
        opt_help
#define DEFHEADING(text) stringify(text) "\n"
#include "qemu-options.def"
#undef DEF
#undef DEFHEADING
#undef GEN_DOCS
        ;
    version();
    printf("usage: %s [options] [disk_image]\n"
           "\n"
           "'disk_image' is a raw hard disk image for IDE hard disk 0\n"
           "\n"
           "%s\n"
           "During emulation, the following keys are useful:\n"
           "ctrl-alt-f      toggle full screen\n"
           "ctrl-alt-n      switch to virtual console 'n'\n"
           "ctrl-alt        toggle mouse and keyboard grab\n"
           "\n"
           "When using -nographic, press 'ctrl-a h' to get some help.\n",
           "qemu",
           options_help);
    exit(exitcode);
}

#define HAS_ARG 0x0001

typedef struct QEMUOption {
    const char *name;
    int flags;
    int index;
    uint32_t arch_mask;
} QEMUOption;

static const QEMUOption qemu_options[] = {
    { "h", 0, QEMU_OPTION_h, QEMU_ARCH_ALL },
#define DEF(option, opt_arg, opt_enum, opt_help, arch_mask)     \
    { option, opt_arg, opt_enum, arch_mask },
#define DEFHEADING(text)
#include "qemu-options.def"
#undef DEF
#undef DEFHEADING
#undef GEN_DOCS
    { NULL },
};
static void select_vgahw (const char *p)
{
    const char *opts;

    default_vga = 0;
    vga_interface_type = VGA_NONE;
    if (strstart(p, "std", &opts)) {
        vga_interface_type = VGA_STD;
    } else if (strstart(p, "cirrus", &opts)) {
        vga_interface_type = VGA_CIRRUS;
    } else if (strstart(p, "vmware", &opts)) {
        vga_interface_type = VGA_VMWARE;
    } else if (strstart(p, "xenfb", &opts)) {
        vga_interface_type = VGA_XENFB;
    } else if (strstart(p, "qxl", &opts)) {
        vga_interface_type = VGA_QXL;
    } else if (!strstart(p, "none", &opts)) {
    invalid_vga:
        fprintf(stderr, "Unknown vga type: %s\n", p);
        exit(1);
    }
    while (*opts) {
        const char *nextopt;

        if (strstart(opts, ",retrace=", &nextopt)) {
            opts = nextopt;
            if (strstart(opts, "dumb", &nextopt))
                vga_retrace_method = VGA_RETRACE_DUMB;
            else if (strstart(opts, "precise", &nextopt))
                vga_retrace_method = VGA_RETRACE_PRECISE;
            else goto invalid_vga;
        } else goto invalid_vga;
        opts = nextopt;
    }
}

static DisplayType select_display(const char *p)
{
    const char *opts;
    DisplayType display = DT_DEFAULT;

    if (strstart(p, "sdl", &opts)) {
#ifdef CONFIG_SDL
        display = DT_SDL;
        while (*opts) {
            const char *nextopt;

            if (strstart(opts, ",frame=", &nextopt)) {
                opts = nextopt;
                if (strstart(opts, "on", &nextopt)) {
                    no_frame = 0;
                } else if (strstart(opts, "off", &nextopt)) {
                    no_frame = 1;
                } else {
                    goto invalid_sdl_args;
                }
            } else if (strstart(opts, ",alt_grab=", &nextopt)) {
                opts = nextopt;
                if (strstart(opts, "on", &nextopt)) {
                    alt_grab = 1;
                } else if (strstart(opts, "off", &nextopt)) {
                    alt_grab = 0;
                } else {
                    goto invalid_sdl_args;
                }
            } else if (strstart(opts, ",ctrl_grab=", &nextopt)) {
                opts = nextopt;
                if (strstart(opts, "on", &nextopt)) {
                    ctrl_grab = 1;
                } else if (strstart(opts, "off", &nextopt)) {
                    ctrl_grab = 0;
                } else {
                    goto invalid_sdl_args;
                }
            } else if (strstart(opts, ",window_close=", &nextopt)) {
                opts = nextopt;
                if (strstart(opts, "on", &nextopt)) {
                    no_quit = 0;
                } else if (strstart(opts, "off", &nextopt)) {
                    no_quit = 1;
                } else {
                    goto invalid_sdl_args;
                }
            } else {
            invalid_sdl_args:
                fprintf(stderr, "Invalid SDL option string: %s\n", p);
                exit(1);
            }
            opts = nextopt;
        }
#else
        fprintf(stderr, "SDL support is disabled\n");
        exit(1);
#endif
    } else if (strstart(p, "vnc", &opts)) {
#ifdef CONFIG_VNC
        display_remote++;

        if (*opts) {
            const char *nextopt;

            if (strstart(opts, "=", &nextopt)) {
                vnc_display = nextopt;
            }
        }
        if (!vnc_display) {
            fprintf(stderr, "VNC requires a display argument vnc=<display>\n");
            exit(1);
        }
#else
        fprintf(stderr, "VNC support is disabled\n");
        exit(1);
#endif
    } else if (strstart(p, "curses", &opts)) {
#ifdef CONFIG_CURSES
        display = DT_CURSES;
#else
        fprintf(stderr, "Curses support is disabled\n");
        exit(1);
#endif
    } else if (strstart(p, "none", &opts)) {
        display = DT_NONE;
    } else {
        fprintf(stderr, "Unknown display type: %s\n", p);
        exit(1);
    }

    return display;
}

static int balloon_parse(const char *arg)
{
    QemuOpts *opts;

    if (strcmp(arg, "none") == 0) {
        return 0;
    }

    if (!strncmp(arg, "virtio", 6)) {
        if (arg[6] == ',') {
            /* have params -> parse them */
            opts = qemu_opts_parse(qemu_find_opts("device"), arg+7, 0);
            if (!opts)
                return  -1;
        } else {
            /* create empty opts */
            opts = qemu_opts_create(qemu_find_opts("device"), NULL, 0);
        }
        qemu_opt_set(opts, "driver", "virtio-balloon");
        return 0;
    }

    return -1;
}

char *qemu_find_file(int type, const char *name)
{
    int len;
    const char *subdir;
    char *buf;

    /* If name contains path separators then try it as a straight path.  */
    if ((strchr(name, '/') || strchr(name, '\\'))
        && access(name, R_OK) == 0) {
        return qemu_strdup(name);
    }
    switch (type) {
    case QEMU_FILE_TYPE_BIOS:
        subdir = "";
        break;
    case QEMU_FILE_TYPE_KEYMAP:
        subdir = "keymaps/";
        break;
    default:
        abort();
    }
    len = strlen(data_dir) + strlen(name) + strlen(subdir) + 2;
    buf = qemu_mallocz(len);
    snprintf(buf, len, "%s/%s%s", data_dir, subdir, name);
    if (access(buf, R_OK)) {
        qemu_free(buf);
        return NULL;
    }
    return buf;
}

static int device_help_func(QemuOpts *opts, void *opaque)
{
    return qdev_device_help(opts);
}

static int device_init_func(QemuOpts *opts, void *opaque)
{
    DeviceState *dev;

    dev = qdev_device_add(opts);
    if (!dev)
        return -1;
    return 0;
}

static int chardev_init_func(QemuOpts *opts, void *opaque)
{
    CharDriverState *chr;

    chr = qemu_chr_open_opts(opts, NULL);
    if (!chr)
        return -1;
    return 0;
}

#ifdef CONFIG_VIRTFS
static int fsdev_init_func(QemuOpts *opts, void *opaque)
{
    int ret;
    ret = qemu_fsdev_add(opts);

    return ret;
}
#endif

static int mon_init_func(QemuOpts *opts, void *opaque)
{
    CharDriverState *chr;
    const char *chardev;
    const char *mode;
    int flags;

    mode = qemu_opt_get(opts, "mode");
    if (mode == NULL) {
        mode = "readline";
    }
    if (strcmp(mode, "readline") == 0) {
        flags = MONITOR_USE_READLINE;
    } else if (strcmp(mode, "control") == 0) {
        flags = MONITOR_USE_CONTROL;
    } else {
        fprintf(stderr, "unknown monitor mode \"%s\"\n", mode);
        exit(1);
    }

    if (qemu_opt_get_bool(opts, "pretty", 0))
        flags |= MONITOR_USE_PRETTY;

    if (qemu_opt_get_bool(opts, "default", 0))
        flags |= MONITOR_IS_DEFAULT;

    chardev = qemu_opt_get(opts, "chardev");
    chr = qemu_chr_find(chardev);
    if (chr == NULL) {
        fprintf(stderr, "chardev \"%s\" not found\n", chardev);
        exit(1);
    }

    monitor_init(chr, flags);
    return 0;
}

static void monitor_parse(const char *optarg, const char *mode)
{
    static int monitor_device_index = 0;
    QemuOpts *opts;
    const char *p;
    char label[32];
    int def = 0;

    if (strstart(optarg, "chardev:", &p)) {
        snprintf(label, sizeof(label), "%s", p);
    } else {
        snprintf(label, sizeof(label), "compat_monitor%d",
                 monitor_device_index);
        if (monitor_device_index == 0) {
            def = 1;
        }
        opts = qemu_chr_parse_compat(label, optarg);
        if (!opts) {
            fprintf(stderr, "parse error: %s\n", optarg);
            exit(1);
        }
    }

    opts = qemu_opts_create(qemu_find_opts("mon"), label, 1);
    if (!opts) {
        fprintf(stderr, "duplicate chardev: %s\n", label);
        exit(1);
    }
    qemu_opt_set(opts, "mode", mode);
    qemu_opt_set(opts, "chardev", label);
    if (def)
        qemu_opt_set(opts, "default", "on");
    monitor_device_index++;
}

struct device_config {
    enum {
        DEV_USB,       /* -usbdevice     */
        DEV_BT,        /* -bt            */
        DEV_SERIAL,    /* -serial        */
        DEV_PARALLEL,  /* -parallel      */
        DEV_VIRTCON,   /* -virtioconsole */
        DEV_DEBUGCON,  /* -debugcon */
    } type;
    const char *cmdline;
    QTAILQ_ENTRY(device_config) next;
};
QTAILQ_HEAD(, device_config) device_configs = QTAILQ_HEAD_INITIALIZER(device_configs);

static void add_device_config(int type, const char *cmdline)
{
    struct device_config *conf;

    conf = qemu_mallocz(sizeof(*conf));
    conf->type = type;
    conf->cmdline = cmdline;
    QTAILQ_INSERT_TAIL(&device_configs, conf, next);
}

static int foreach_device_config(int type, int (*func)(const char *cmdline))
{
    struct device_config *conf;
    int rc;

    QTAILQ_FOREACH(conf, &device_configs, next) {
        if (conf->type != type)
            continue;
        rc = func(conf->cmdline);
        if (0 != rc)
            return rc;
    }
    return 0;
}

static int serial_parse(const char *devname)
{
    static int index = 0;
    char label[32];

    if (strcmp(devname, "none") == 0)
        return 0;
    if (index == MAX_SERIAL_PORTS) {
        fprintf(stderr, "qemu: too many serial ports\n");
        exit(1);
    }
    snprintf(label, sizeof(label), "serial%d", index);
    serial_hds[index] = qemu_chr_open(label, devname, NULL);
    if (!serial_hds[index]) {
        fprintf(stderr, "qemu: could not open serial device '%s': %s\n",
                devname, strerror(errno));
        return -1;
    }
    index++;
    return 0;
}

static int parallel_parse(const char *devname)
{
    static int index = 0;
    char label[32];

    if (strcmp(devname, "none") == 0)
        return 0;
    if (index == MAX_PARALLEL_PORTS) {
        fprintf(stderr, "qemu: too many parallel ports\n");
        exit(1);
    }
    snprintf(label, sizeof(label), "parallel%d", index);
    parallel_hds[index] = qemu_chr_open(label, devname, NULL);
    if (!parallel_hds[index]) {
        fprintf(stderr, "qemu: could not open parallel device '%s': %s\n",
                devname, strerror(errno));
        return -1;
    }
    index++;
    return 0;
}

static int virtcon_parse(const char *devname)
{
    QemuOptsList *device = qemu_find_opts("device");
    static int index = 0;
    char label[32];
    QemuOpts *bus_opts, *dev_opts;

    if (strcmp(devname, "none") == 0)
        return 0;
    if (index == MAX_VIRTIO_CONSOLES) {
        fprintf(stderr, "qemu: too many virtio consoles\n");
        exit(1);
    }

    bus_opts = qemu_opts_create(device, NULL, 0);
    qemu_opt_set(bus_opts, "driver", "virtio-serial");

    dev_opts = qemu_opts_create(device, NULL, 0);
    qemu_opt_set(dev_opts, "driver", "virtconsole");

    snprintf(label, sizeof(label), "virtcon%d", index);
    virtcon_hds[index] = qemu_chr_open(label, devname, NULL);
    if (!virtcon_hds[index]) {
        fprintf(stderr, "qemu: could not open virtio console '%s': %s\n",
                devname, strerror(errno));
        return -1;
    }
    qemu_opt_set(dev_opts, "chardev", label);

    index++;
    return 0;
}

static int debugcon_parse(const char *devname)
{   
    QemuOpts *opts;

    if (!qemu_chr_open("debugcon", devname, NULL)) {
        exit(1);
    }
    opts = qemu_opts_create(qemu_find_opts("device"), "debugcon", 1);
    if (!opts) {
        fprintf(stderr, "qemu: already have a debugcon device\n");
        exit(1);
    }
    qemu_opt_set(opts, "driver", "isa-debugcon");
    qemu_opt_set(opts, "chardev", "debugcon");
    return 0;
}

static int tcg_init(void)
{
    return 0;
}

static struct {
    const char *opt_name;
    const char *name;
    int (*available)(void);
    int (*init)(void);
    int *allowed;
} accel_list[] = {
    { "tcg", "tcg", tcg_available, tcg_init, &tcg_allowed },
    { "xen", "Xen", xen_available, xen_init, &xen_allowed },
    { "kvm", "KVM", kvm_available, kvm_init, &kvm_allowed },
};

static int configure_accelerator(void)
{
    const char *p = NULL;
    char buf[10];
    int i, ret;
    bool accel_initalised = 0;
    bool init_failed = 0;

    QemuOptsList *list = qemu_find_opts("machine");
    if (!QTAILQ_EMPTY(&list->head)) {
        p = qemu_opt_get(QTAILQ_FIRST(&list->head), "accel");
    }

    if (p == NULL) {
        /* Use the default "accelerator", tcg */
        p = "tcg";
    }

    while (!accel_initalised && *p != '\0') {
        if (*p == ':') {
            p++;
        }
        p = get_opt_name(buf, sizeof (buf), p, ':');
        for (i = 0; i < ARRAY_SIZE(accel_list); i++) {
            if (strcmp(accel_list[i].opt_name, buf) == 0) {
                *(accel_list[i].allowed) = 1;
                ret = accel_list[i].init();
                if (ret < 0) {
                    init_failed = 1;
                    if (!accel_list[i].available()) {
                        printf("%s not supported for this target\n",
                               accel_list[i].name);
                    } else {
                        fprintf(stderr, "failed to initialize %s: %s\n",
                                accel_list[i].name,
                                strerror(-ret));
                    }
                    *(accel_list[i].allowed) = 0;
                } else {
                    accel_initalised = 1;
                }
                break;
            }
        }
        if (i == ARRAY_SIZE(accel_list)) {
            fprintf(stderr, "\"%s\" accelerator does not exist.\n", buf);
        }
    }

    if (!accel_initalised) {
        fprintf(stderr, "No accelerator found!\n");
        exit(1);
    }

    if (init_failed) {
        fprintf(stderr, "Back to %s accelerator.\n", accel_list[i].name);
    }

    return !accel_initalised;
}

void qemu_add_exit_notifier(Notifier *notify)
{
    notifier_list_add(&exit_notifiers, notify);
}

void qemu_remove_exit_notifier(Notifier *notify)
{
    notifier_list_remove(&exit_notifiers, notify);
}

static void qemu_run_exit_notifiers(void)
{
    notifier_list_notify(&exit_notifiers);
}

void qemu_add_machine_init_done_notifier(Notifier *notify)
{
    notifier_list_add(&machine_init_done_notifiers, notify);
}

static void qemu_run_machine_init_done_notifiers(void)
{
    notifier_list_notify(&machine_init_done_notifiers);
}

static const QEMUOption *lookup_opt(int argc, char **argv,
                                    const char **poptarg, int *poptind)
{
    const QEMUOption *popt;
    int optind = *poptind;
    char *r = argv[optind];
    const char *optarg;

    loc_set_cmdline(argv, optind, 1);
    optind++;
    /* Treat --foo the same as -foo.  */
    if (r[1] == '-')
        r++;
    popt = qemu_options;
    for(;;) {
        if (!popt->name) {
            error_report("invalid option");
            exit(1);
        }
        if (!strcmp(popt->name, r + 1))
            break;
        popt++;
    }
    if (popt->flags & HAS_ARG) {
        if (optind >= argc) {
            error_report("requires an argument");
            exit(1);
        }
        optarg = argv[optind++];
        loc_set_cmdline(argv, optind - 2, 2);
    } else {
        optarg = NULL;
    }

    *poptarg = optarg;
    *poptind = optind;

    return popt;
}

int main(int argc, char **argv, char **envp)
{
    const char *gdbstub_dev = NULL;
    int i;
    int snapshot, linux_boot;
    const char *icount_option = NULL;
    const char *initrd_filename;
    const char *kernel_filename, *kernel_cmdline;
    char boot_devices[33] = "cad"; /* default to HD->floppy->CD-ROM */
    DisplayState *ds;
    DisplayChangeListener *dcl;
    int cyls, heads, secs, translation;
    QemuOpts *hda_opts = NULL, *opts;
    QemuOptsList *olist;
    int optind;
    const char *optarg;
    const char *loadvm = NULL;
    QEMUMachine *machine;
    const char *cpu_model;
    int tb_size;
    const char *pid_file = NULL;
    const char *incoming = NULL;
#ifdef CONFIG_VNC
    int show_vnc_port = 0;
#endif
    int defconfig = 1;
    const char *trace_file = NULL;

    atexit(qemu_run_exit_notifiers);
    error_set_progname(argv[0]);

    init_clocks();

    qemu_cache_utils_init(envp);

    QLIST_INIT (&vm_change_state_head);
    os_setup_early_signal_handling();

    module_call_init(MODULE_INIT_MACHINE);
    machine = find_default_machine();
    cpu_model = NULL;
    initrd_filename = NULL;
    ram_size = 0;
    snapshot = 0;
    kernel_filename = NULL;
    kernel_cmdline = "";
    cyls = heads = secs = 0;
    translation = BIOS_ATA_TRANSLATION_AUTO;

    for (i = 0; i < MAX_NODES; i++) {
        node_mem[i] = 0;
        node_cpumask[i] = 0;
    }

    nb_numa_nodes = 0;
    nb_nics = 0;

    tb_size = 0;
    autostart= 1;

    /* first pass of option parsing */
    optind = 1;
    while (optind < argc) {
        if (argv[optind][0] != '-') {
            /* disk image */
            optind++;
            continue;
        } else {
            const QEMUOption *popt;

            popt = lookup_opt(argc, argv, &optarg, &optind);
            switch (popt->index) {
            case QEMU_OPTION_nodefconfig:
                defconfig=0;
                break;
            }
        }
    }

    if (defconfig) {
        int ret;

        ret = qemu_read_config_file(CONFIG_QEMU_CONFDIR "/qemu.conf");
        if (ret < 0 && ret != -ENOENT) {
            exit(1);
        }

        ret = qemu_read_config_file(arch_config_name);
        if (ret < 0 && ret != -ENOENT) {
            exit(1);
        }
    }
    cpudef_init();

    /* second pass of option parsing */
    optind = 1;
    for(;;) {
        if (optind >= argc)
            break;
        if (argv[optind][0] != '-') {
	    hda_opts = drive_add(IF_DEFAULT, 0, argv[optind++], HD_OPTS);
        } else {
            const QEMUOption *popt;

            popt = lookup_opt(argc, argv, &optarg, &optind);
            if (!(popt->arch_mask & arch_type)) {
                printf("Option %s not supported for this target\n", popt->name);
                exit(1);
            }
            switch(popt->index) {
            case QEMU_OPTION_M:
                machine = find_machine(optarg);
                if (!machine) {
                    QEMUMachine *m;
                    printf("Supported machines are:\n");
                    for(m = first_machine; m != NULL; m = m->next) {
                        if (m->alias)
                            printf("%-10s %s (alias of %s)\n",
                                   m->alias, m->desc, m->name);
                        printf("%-10s %s%s\n",
                               m->name, m->desc,
                               m->is_default ? " (default)" : "");
                    }
                    exit(*optarg != '?');
                }
                break;
            case QEMU_OPTION_cpu:
                /* hw initialization will check this */
                if (*optarg == '?') {
                    list_cpus(stdout, &fprintf, optarg);
                    exit(0);
                } else {
                    cpu_model = optarg;
                }
                break;
            case QEMU_OPTION_initrd:
                initrd_filename = optarg;
                break;
            case QEMU_OPTION_hda:
                {
                    char buf[256];
                    if (cyls == 0)
                        snprintf(buf, sizeof(buf), "%s", HD_OPTS);
                    else
                        snprintf(buf, sizeof(buf),
                                 "%s,cyls=%d,heads=%d,secs=%d%s",
                                 HD_OPTS , cyls, heads, secs,
                                 translation == BIOS_ATA_TRANSLATION_LBA ?
                                 ",trans=lba" :
                                 translation == BIOS_ATA_TRANSLATION_NONE ?
                                 ",trans=none" : "");
                    drive_add(IF_DEFAULT, 0, optarg, buf);
                    break;
                }
            case QEMU_OPTION_hdb:
            case QEMU_OPTION_hdc:
            case QEMU_OPTION_hdd:
                drive_add(IF_DEFAULT, popt->index - QEMU_OPTION_hda, optarg,
                          HD_OPTS);
                break;
            case QEMU_OPTION_drive:
                if (drive_def(optarg) == NULL) {
                    exit(1);
                }
	        break;
            case QEMU_OPTION_set:
                if (qemu_set_option(optarg) != 0)
                    exit(1);
	        break;
            case QEMU_OPTION_global:
                if (qemu_global_option(optarg) != 0)
                    exit(1);
	        break;
            case QEMU_OPTION_mtdblock:
                drive_add(IF_MTD, -1, optarg, MTD_OPTS);
                break;
            case QEMU_OPTION_sd:
                drive_add(IF_SD, 0, optarg, SD_OPTS);
                break;
            case QEMU_OPTION_pflash:
                drive_add(IF_PFLASH, -1, optarg, PFLASH_OPTS);
                break;
            case QEMU_OPTION_snapshot:
                snapshot = 1;
                break;
            case QEMU_OPTION_hdachs:
                {
                    const char *p;
                    p = optarg;
                    cyls = strtol(p, (char **)&p, 0);
                    if (cyls < 1 || cyls > 16383)
                        goto chs_fail;
                    if (*p != ',')
                        goto chs_fail;
                    p++;
                    heads = strtol(p, (char **)&p, 0);
                    if (heads < 1 || heads > 16)
                        goto chs_fail;
                    if (*p != ',')
                        goto chs_fail;
                    p++;
                    secs = strtol(p, (char **)&p, 0);
                    if (secs < 1 || secs > 63)
                        goto chs_fail;
                    if (*p == ',') {
                        p++;
                        if (!strcmp(p, "none"))
                            translation = BIOS_ATA_TRANSLATION_NONE;
                        else if (!strcmp(p, "lba"))
                            translation = BIOS_ATA_TRANSLATION_LBA;
                        else if (!strcmp(p, "auto"))
                            translation = BIOS_ATA_TRANSLATION_AUTO;
                        else
                            goto chs_fail;
                    } else if (*p != '\0') {
                    chs_fail:
                        fprintf(stderr, "qemu: invalid physical CHS format\n");
                        exit(1);
                    }
		    if (hda_opts != NULL) {
                        char num[16];
                        snprintf(num, sizeof(num), "%d", cyls);
                        qemu_opt_set(hda_opts, "cyls", num);
                        snprintf(num, sizeof(num), "%d", heads);
                        qemu_opt_set(hda_opts, "heads", num);
                        snprintf(num, sizeof(num), "%d", secs);
                        qemu_opt_set(hda_opts, "secs", num);
                        if (translation == BIOS_ATA_TRANSLATION_LBA)
                            qemu_opt_set(hda_opts, "trans", "lba");
                        if (translation == BIOS_ATA_TRANSLATION_NONE)
                            qemu_opt_set(hda_opts, "trans", "none");
                    }
                }
                break;
            case QEMU_OPTION_numa:
                if (nb_numa_nodes >= MAX_NODES) {
                    fprintf(stderr, "qemu: too many NUMA nodes\n");
                    exit(1);
                }
                numa_add(optarg);
                break;
            case QEMU_OPTION_display:
                display_type = select_display(optarg);
                break;
            case QEMU_OPTION_nographic:
                display_type = DT_NOGRAPHIC;
                break;
            case QEMU_OPTION_curses:
#ifdef CONFIG_CURSES
                display_type = DT_CURSES;
#else
                fprintf(stderr, "Curses support is disabled\n");
                exit(1);
#endif
                break;
            case QEMU_OPTION_portrait:
                graphic_rotate = 1;
                break;
            case QEMU_OPTION_kernel:
                kernel_filename = optarg;
                break;
            case QEMU_OPTION_append:
                kernel_cmdline = optarg;
                break;
            case QEMU_OPTION_cdrom:
                drive_add(IF_DEFAULT, 2, optarg, CDROM_OPTS);
                break;
            case QEMU_OPTION_boot:
                {
                    static const char * const params[] = {
                        "order", "once", "menu", NULL
                    };
                    char buf[sizeof(boot_devices)];
                    char *standard_boot_devices;
                    int legacy = 0;

                    if (!strchr(optarg, '=')) {
                        legacy = 1;
                        pstrcpy(buf, sizeof(buf), optarg);
                    } else if (check_params(buf, sizeof(buf), params, optarg) < 0) {
                        fprintf(stderr,
                                "qemu: unknown boot parameter '%s' in '%s'\n",
                                buf, optarg);
                        exit(1);
                    }

                    if (legacy ||
                        get_param_value(buf, sizeof(buf), "order", optarg)) {
                        validate_bootdevices(buf);
                        pstrcpy(boot_devices, sizeof(boot_devices), buf);
                    }
                    if (!legacy) {
                        if (get_param_value(buf, sizeof(buf),
                                            "once", optarg)) {
                            validate_bootdevices(buf);
                            standard_boot_devices = qemu_strdup(boot_devices);
                            pstrcpy(boot_devices, sizeof(boot_devices), buf);
                            qemu_register_reset(restore_boot_devices,
                                                standard_boot_devices);
                        }
                        if (get_param_value(buf, sizeof(buf),
                                            "menu", optarg)) {
                            if (!strcmp(buf, "on")) {
                                boot_menu = 1;
                            } else if (!strcmp(buf, "off")) {
                                boot_menu = 0;
                            } else {
                                fprintf(stderr,
                                        "qemu: invalid option value '%s'\n",
                                        buf);
                                exit(1);
                            }
                        }
                    }
                }
                break;
            case QEMU_OPTION_fda:
            case QEMU_OPTION_fdb:
                drive_add(IF_FLOPPY, popt->index - QEMU_OPTION_fda,
                          optarg, FD_OPTS);
                break;
            case QEMU_OPTION_no_fd_bootchk:
                fd_bootchk = 0;
                break;
            case QEMU_OPTION_netdev:
                if (net_client_parse(qemu_find_opts("netdev"), optarg) == -1) {
                    exit(1);
                }
                break;
            case QEMU_OPTION_net:
                if (net_client_parse(qemu_find_opts("net"), optarg) == -1) {
                    exit(1);
                }
                break;
#ifdef CONFIG_SLIRP
            case QEMU_OPTION_tftp:
                legacy_tftp_prefix = optarg;
                break;
            case QEMU_OPTION_bootp:
                legacy_bootp_filename = optarg;
                break;
            case QEMU_OPTION_redir:
                if (net_slirp_redir(optarg) < 0)
                    exit(1);
                break;
#endif
            case QEMU_OPTION_bt:
                add_device_config(DEV_BT, optarg);
                break;
            case QEMU_OPTION_audio_help:
                if (!(audio_available())) {
                    printf("Option %s not supported for this target\n", popt->name);
                    exit(1);
                }
                AUD_help ();
                exit (0);
                break;
            case QEMU_OPTION_soundhw:
                if (!(audio_available())) {
                    printf("Option %s not supported for this target\n", popt->name);
                    exit(1);
                }
                select_soundhw (optarg);
                break;
            case QEMU_OPTION_h:
                help(0);
                break;
            case QEMU_OPTION_version:
                version();
                exit(0);
                break;
            case QEMU_OPTION_m: {
                int64_t value;

                value = strtosz(optarg, NULL);
                if (value < 0) {
                    fprintf(stderr, "qemu: invalid ram size: %s\n", optarg);
                    exit(1);
                }

                /* On 32-bit hosts, QEMU is limited by virtual address space */
                if (value > (2047 << 20) && HOST_LONG_BITS == 32) {
                    fprintf(stderr, "qemu: at most 2047 MB RAM can be simulated\n");
                    exit(1);
                }
                if (value != (uint64_t)(ram_addr_t)value) {
                    fprintf(stderr, "qemu: ram size too large\n");
                    exit(1);
                }
                ram_size = value;
                break;
            }
            case QEMU_OPTION_mempath:
                mem_path = optarg;
                break;
#ifdef MAP_POPULATE
            case QEMU_OPTION_mem_prealloc:
                mem_prealloc = 1;
                break;
#endif
            case QEMU_OPTION_d:
                set_cpu_log(optarg);
                break;
            case QEMU_OPTION_s:
                gdbstub_dev = "tcp::" DEFAULT_GDBSTUB_PORT;
                break;
            case QEMU_OPTION_gdb:
                gdbstub_dev = optarg;
                break;
            case QEMU_OPTION_L:
                data_dir = optarg;
                break;
            case QEMU_OPTION_bios:
                bios_name = optarg;
                break;
            case QEMU_OPTION_singlestep:
                singlestep = 1;
                break;
            case QEMU_OPTION_S:
                autostart = 0;
                break;
	    case QEMU_OPTION_k:
		keyboard_layout = optarg;
		break;
            case QEMU_OPTION_localtime:
                rtc_utc = 0;
                break;
            case QEMU_OPTION_vga:
                select_vgahw (optarg);
                break;
            case QEMU_OPTION_g:
                {
                    const char *p;
                    int w, h, depth;
                    p = optarg;
                    w = strtol(p, (char **)&p, 10);
                    if (w <= 0) {
                    graphic_error:
                        fprintf(stderr, "qemu: invalid resolution or depth\n");
                        exit(1);
                    }
                    if (*p != 'x')
                        goto graphic_error;
                    p++;
                    h = strtol(p, (char **)&p, 10);
                    if (h <= 0)
                        goto graphic_error;
                    if (*p == 'x') {
                        p++;
                        depth = strtol(p, (char **)&p, 10);
                        if (depth != 8 && depth != 15 && depth != 16 &&
                            depth != 24 && depth != 32)
                            goto graphic_error;
                    } else if (*p == '\0') {
                        depth = graphic_depth;
                    } else {
                        goto graphic_error;
                    }

                    graphic_width = w;
                    graphic_height = h;
                    graphic_depth = depth;
                }
                break;
            case QEMU_OPTION_echr:
                {
                    char *r;
                    term_escape_char = strtol(optarg, &r, 0);
                    if (r == optarg)
                        printf("Bad argument to echr\n");
                    break;
                }
            case QEMU_OPTION_monitor:
                monitor_parse(optarg, "readline");
                default_monitor = 0;
                break;
            case QEMU_OPTION_qmp:
                monitor_parse(optarg, "control");
                default_monitor = 0;
                break;
            case QEMU_OPTION_mon:
                opts = qemu_opts_parse(qemu_find_opts("mon"), optarg, 1);
                if (!opts) {
                    exit(1);
                }
                default_monitor = 0;
                break;
            case QEMU_OPTION_chardev:
                opts = qemu_opts_parse(qemu_find_opts("chardev"), optarg, 1);
                if (!opts) {
                    exit(1);
                }
                break;
            case QEMU_OPTION_fsdev:
                olist = qemu_find_opts("fsdev");
                if (!olist) {
                    fprintf(stderr, "fsdev is not supported by this qemu build.\n");
                    exit(1);
                }
                opts = qemu_opts_parse(olist, optarg, 1);
                if (!opts) {
                    fprintf(stderr, "parse error: %s\n", optarg);
                    exit(1);
                }
                break;
            case QEMU_OPTION_virtfs: {
                QemuOpts *fsdev;
                QemuOpts *device;

                olist = qemu_find_opts("virtfs");
                if (!olist) {
                    fprintf(stderr, "virtfs is not supported by this qemu build.\n");
                    exit(1);
                }
                opts = qemu_opts_parse(olist, optarg, 1);
                if (!opts) {
                    fprintf(stderr, "parse error: %s\n", optarg);
                    exit(1);
                }

                if (qemu_opt_get(opts, "fstype") == NULL ||
                        qemu_opt_get(opts, "mount_tag") == NULL ||
                        qemu_opt_get(opts, "path") == NULL ||
                        qemu_opt_get(opts, "security_model") == NULL) {
                    fprintf(stderr, "Usage: -virtfs fstype,path=/share_path/,"
                            "security_model=[mapped|passthrough|none],"
                            "mount_tag=tag.\n");
                    exit(1);
                }

                fsdev = qemu_opts_create(qemu_find_opts("fsdev"),
                                         qemu_opt_get(opts, "mount_tag"), 1);
                if (!fsdev) {
                    fprintf(stderr, "duplicate fsdev id: %s\n",
                            qemu_opt_get(opts, "mount_tag"));
                    exit(1);
                }
                qemu_opt_set(fsdev, "fstype", qemu_opt_get(opts, "fstype"));
                qemu_opt_set(fsdev, "path", qemu_opt_get(opts, "path"));
                qemu_opt_set(fsdev, "security_model",
                             qemu_opt_get(opts, "security_model"));

                device = qemu_opts_create(qemu_find_opts("device"), NULL, 0);
                qemu_opt_set(device, "driver", "virtio-9p-pci");
                qemu_opt_set(device, "fsdev",
                             qemu_opt_get(opts, "mount_tag"));
                qemu_opt_set(device, "mount_tag",
                             qemu_opt_get(opts, "mount_tag"));
                break;
            }
            case QEMU_OPTION_serial:
                add_device_config(DEV_SERIAL, optarg);
                default_serial = 0;
                if (strncmp(optarg, "mon:", 4) == 0) {
                    default_monitor = 0;
                }
                break;
            case QEMU_OPTION_watchdog:
                if (watchdog) {
                    fprintf(stderr,
                            "qemu: only one watchdog option may be given\n");
                    return 1;
                }
                watchdog = optarg;
                break;
            case QEMU_OPTION_watchdog_action:
                if (select_watchdog_action(optarg) == -1) {
                    fprintf(stderr, "Unknown -watchdog-action parameter\n");
                    exit(1);
                }
                break;
            case QEMU_OPTION_virtiocon:
                add_device_config(DEV_VIRTCON, optarg);
                default_virtcon = 0;
                if (strncmp(optarg, "mon:", 4) == 0) {
                    default_monitor = 0;
                }
                break;
            case QEMU_OPTION_parallel:
                add_device_config(DEV_PARALLEL, optarg);
                default_parallel = 0;
                if (strncmp(optarg, "mon:", 4) == 0) {
                    default_monitor = 0;
                }
                break;
            case QEMU_OPTION_debugcon:
                add_device_config(DEV_DEBUGCON, optarg);
                break;
	    case QEMU_OPTION_loadvm:
		loadvm = optarg;
		break;
            case QEMU_OPTION_full_screen:
                full_screen = 1;
                break;
#ifdef CONFIG_SDL
            case QEMU_OPTION_no_frame:
                no_frame = 1;
                break;
            case QEMU_OPTION_alt_grab:
                alt_grab = 1;
                break;
            case QEMU_OPTION_ctrl_grab:
                ctrl_grab = 1;
                break;
            case QEMU_OPTION_no_quit:
                no_quit = 1;
                break;
            case QEMU_OPTION_sdl:
                display_type = DT_SDL;
                break;
#else
            case QEMU_OPTION_no_frame:
            case QEMU_OPTION_alt_grab:
            case QEMU_OPTION_ctrl_grab:
            case QEMU_OPTION_no_quit:
            case QEMU_OPTION_sdl:
                fprintf(stderr, "SDL support is disabled\n");
                exit(1);
#endif
            case QEMU_OPTION_pidfile:
                pid_file = optarg;
                break;
            case QEMU_OPTION_win2k_hack:
                win2k_install_hack = 1;
                break;
            case QEMU_OPTION_rtc_td_hack:
                rtc_td_hack = 1;
                break;
            case QEMU_OPTION_acpitable:
                do_acpitable_option(optarg);
                break;
            case QEMU_OPTION_smbios:
                do_smbios_option(optarg);
                break;
            case QEMU_OPTION_enable_kvm:
                olist = qemu_find_opts("machine");
                qemu_opts_reset(olist);
                qemu_opts_parse(olist, "accel=kvm", 0);
                break;
            case QEMU_OPTION_machine:
                olist = qemu_find_opts("machine");
                qemu_opts_reset(olist);
                opts = qemu_opts_parse(olist, optarg, 0);
                if (!opts) {
                    fprintf(stderr, "parse error: %s\n", optarg);
                    exit(1);
                }
                break;
            case QEMU_OPTION_usb:
                usb_enabled = 1;
                break;
            case QEMU_OPTION_usbdevice:
                usb_enabled = 1;
                add_device_config(DEV_USB, optarg);
                break;
            case QEMU_OPTION_device:
                if (!qemu_opts_parse(qemu_find_opts("device"), optarg, 1)) {
                    exit(1);
                }
                break;
            case QEMU_OPTION_smp:
                smp_parse(optarg);
                if (smp_cpus < 1) {
                    fprintf(stderr, "Invalid number of CPUs\n");
                    exit(1);
                }
                if (max_cpus < smp_cpus) {
                    fprintf(stderr, "maxcpus must be equal to or greater than "
                            "smp\n");
                    exit(1);
                }
                if (max_cpus > 255) {
                    fprintf(stderr, "Unsupported number of maxcpus\n");
                    exit(1);
                }
                break;
	    case QEMU_OPTION_vnc:
#ifdef CONFIG_VNC
                display_remote++;
                vnc_display = optarg;
#else
                fprintf(stderr, "VNC support is disabled\n");
                exit(1);
#endif
                break;
            case QEMU_OPTION_no_acpi:
                acpi_enabled = 0;
                break;
            case QEMU_OPTION_no_hpet:
                no_hpet = 1;
                break;
            case QEMU_OPTION_balloon:
                if (balloon_parse(optarg) < 0) {
                    fprintf(stderr, "Unknown -balloon argument %s\n", optarg);
                    exit(1);
                }
                break;
            case QEMU_OPTION_no_reboot:
                no_reboot = 1;
                break;
            case QEMU_OPTION_no_shutdown:
                no_shutdown = 1;
                break;
            case QEMU_OPTION_show_cursor:
                cursor_hide = 0;
                break;
            case QEMU_OPTION_uuid:
                if(qemu_uuid_parse(optarg, qemu_uuid) < 0) {
                    fprintf(stderr, "Fail to parse UUID string."
                            " Wrong format.\n");
                    exit(1);
                }
                break;
	    case QEMU_OPTION_option_rom:
		if (nb_option_roms >= MAX_OPTION_ROMS) {
		    fprintf(stderr, "Too many option ROMs\n");
		    exit(1);
		}
                opts = qemu_opts_parse(qemu_find_opts("option-rom"), optarg, 1);
                option_rom[nb_option_roms].name = qemu_opt_get(opts, "romfile");
                option_rom[nb_option_roms].bootindex =
                    qemu_opt_get_number(opts, "bootindex", -1);
                if (!option_rom[nb_option_roms].name) {
                    fprintf(stderr, "Option ROM file is not specified\n");
                    exit(1);
                }
		nb_option_roms++;
		break;
            case QEMU_OPTION_semihosting:
                semihosting_enabled = 1;
                break;
            case QEMU_OPTION_name:
                qemu_name = qemu_strdup(optarg);
		 {
		     char *p = strchr(qemu_name, ',');
		     if (p != NULL) {
		        *p++ = 0;
			if (strncmp(p, "process=", 8)) {
			    fprintf(stderr, "Unknown subargument %s to -name\n", p);
			    exit(1);
			}
			p += 8;
			os_set_proc_name(p);
		     }	
		 }	
                break;
            case QEMU_OPTION_prom_env:
                if (nb_prom_envs >= MAX_PROM_ENVS) {
                    fprintf(stderr, "Too many prom variables\n");
                    exit(1);
                }
                prom_envs[nb_prom_envs] = optarg;
                nb_prom_envs++;
                break;
            case QEMU_OPTION_old_param:
                old_param = 1;
                break;
            case QEMU_OPTION_clock:
                configure_alarms(optarg);
                break;
            case QEMU_OPTION_startdate:
                configure_rtc_date_offset(optarg, 1);
                break;
            case QEMU_OPTION_rtc:
                opts = qemu_opts_parse(qemu_find_opts("rtc"), optarg, 0);
                if (!opts) {
                    exit(1);
                }
                configure_rtc(opts);
                break;
            case QEMU_OPTION_tb_size:
                tb_size = strtol(optarg, NULL, 0);
                if (tb_size < 0)
                    tb_size = 0;
                break;
            case QEMU_OPTION_icount:
                icount_option = optarg;
                break;
            case QEMU_OPTION_incoming:
                incoming = optarg;
                incoming_expected = true;
                break;
            case QEMU_OPTION_nodefaults:
                default_serial = 0;
                default_parallel = 0;
                default_virtcon = 0;
                default_monitor = 0;
                default_vga = 0;
                default_net = 0;
                default_floppy = 0;
                default_cdrom = 0;
                default_sdcard = 0;
                break;
            case QEMU_OPTION_xen_domid:
                if (!(xen_available())) {
                    printf("Option %s not supported for this target\n", popt->name);
                    exit(1);
                }
                xen_domid = atoi(optarg);
                break;
            case QEMU_OPTION_xen_create:
                if (!(xen_available())) {
                    printf("Option %s not supported for this target\n", popt->name);
                    exit(1);
                }
                xen_mode = XEN_CREATE;
                break;
            case QEMU_OPTION_xen_attach:
                if (!(xen_available())) {
                    printf("Option %s not supported for this target\n", popt->name);
                    exit(1);
                }
                xen_mode = XEN_ATTACH;
                break;
#ifdef CONFIG_SIMPLE_TRACE
            case QEMU_OPTION_trace:
                opts = qemu_opts_parse(qemu_find_opts("trace"), optarg, 0);
                if (opts) {
                    trace_file = qemu_opt_get(opts, "file");
                }
                break;
#endif
            case QEMU_OPTION_readconfig:
                {
                    int ret = qemu_read_config_file(optarg);
                    if (ret < 0) {
                        fprintf(stderr, "read config %s: %s\n", optarg,
                            strerror(-ret));
                        exit(1);
                    }
                    break;
                }
            case QEMU_OPTION_spice:
                olist = qemu_find_opts("spice");
                if (!olist) {
                    fprintf(stderr, "spice is not supported by this qemu build.\n");
                    exit(1);
                }
                opts = qemu_opts_parse(olist, optarg, 0);
                if (!opts) {
                    fprintf(stderr, "parse error: %s\n", optarg);
                    exit(1);
                }
                break;
            case QEMU_OPTION_writeconfig:
                {
                    FILE *fp;
                    if (strcmp(optarg, "-") == 0) {
                        fp = stdout;
                    } else {
                        fp = fopen(optarg, "w");
                        if (fp == NULL) {
                            fprintf(stderr, "open %s: %s\n", optarg, strerror(errno));
                            exit(1);
                        }
                    }
                    qemu_config_write(fp);
                    fclose(fp);
                    break;
                }
            default:
                os_parse_cmd_args(popt->index, optarg);
            }
        }
    }
    loc_set_none();

    if (!st_init(trace_file)) {
        fprintf(stderr, "warning: unable to initialize simple trace backend\n");
    }

    /* If no data_dir is specified then try to find it relative to the
       executable path.  */
    if (!data_dir) {
        data_dir = os_find_datadir(argv[0]);
    }
    /* If all else fails use the install patch specified when building.  */
    if (!data_dir) {
        data_dir = CONFIG_QEMU_DATADIR;
    }

    /*
     * Default to max_cpus = smp_cpus, in case the user doesn't
     * specify a max_cpus value.
     */
    if (!max_cpus)
        max_cpus = smp_cpus;

    machine->max_cpus = machine->max_cpus ?: 1; /* Default to UP */
    if (smp_cpus > machine->max_cpus) {
        fprintf(stderr, "Number of SMP cpus requested (%d), exceeds max cpus "
                "supported by machine `%s' (%d)\n", smp_cpus,  machine->name,
                machine->max_cpus);
        exit(1);
    }

    /*
     * Get the default machine options from the machine if it is not already
     * specified either by the configuration file or by the command line.
     */
    if (machine->default_machine_opts) {
        QemuOptsList *list = qemu_find_opts("machine");
        const char *p = NULL;

        if (!QTAILQ_EMPTY(&list->head)) {
            p = qemu_opt_get(QTAILQ_FIRST(&list->head), "accel");
        }
        if (p == NULL) {
            opts = qemu_opts_parse(qemu_find_opts("machine"),
                                   machine->default_machine_opts, 0);
            if (!opts) {
                fprintf(stderr, "parse error for machine %s: %s\n",
                        machine->name, machine->default_machine_opts);
                exit(1);
            }
        }
    }

    qemu_opts_foreach(qemu_find_opts("device"), default_driver_check, NULL, 0);
    qemu_opts_foreach(qemu_find_opts("global"), default_driver_check, NULL, 0);

    if (machine->no_serial) {
        default_serial = 0;
    }
    if (machine->no_parallel) {
        default_parallel = 0;
    }
    if (!machine->use_virtcon) {
        default_virtcon = 0;
    }
    if (machine->no_vga) {
        default_vga = 0;
    }
    if (machine->no_floppy) {
        default_floppy = 0;
    }
    if (machine->no_cdrom) {
        default_cdrom = 0;
    }
    if (machine->no_sdcard) {
        default_sdcard = 0;
    }

    if (display_type == DT_NOGRAPHIC) {
        if (default_parallel)
            add_device_config(DEV_PARALLEL, "null");
        if (default_serial && default_monitor) {
            add_device_config(DEV_SERIAL, "mon:stdio");
        } else if (default_virtcon && default_monitor) {
            add_device_config(DEV_VIRTCON, "mon:stdio");
        } else {
            if (default_serial)
                add_device_config(DEV_SERIAL, "stdio");
            if (default_virtcon)
                add_device_config(DEV_VIRTCON, "stdio");
            if (default_monitor)
                monitor_parse("stdio", "readline");
        }
    } else {
        if (default_serial)
            add_device_config(DEV_SERIAL, "vc:80Cx24C");
        if (default_parallel)
            add_device_config(DEV_PARALLEL, "vc:80Cx24C");
        if (default_monitor)
            monitor_parse("vc:80Cx24C", "readline");
        if (default_virtcon)
            add_device_config(DEV_VIRTCON, "vc:80Cx24C");
    }
    if (default_vga)
        vga_interface_type = VGA_CIRRUS;

    socket_init();

    if (qemu_opts_foreach(qemu_find_opts("chardev"), chardev_init_func, NULL, 1) != 0)
        exit(1);
#ifdef CONFIG_VIRTFS
    if (qemu_opts_foreach(qemu_find_opts("fsdev"), fsdev_init_func, NULL, 1) != 0) {
        exit(1);
    }
#endif

    os_daemonize();

    if (pid_file && qemu_create_pidfile(pid_file) != 0) {
        os_pidfile_error();
        exit(1);
    }

    configure_accelerator();

    if (qemu_init_main_loop()) {
        fprintf(stderr, "qemu_init_main_loop failed\n");
        exit(1);
    }
    linux_boot = (kernel_filename != NULL);

    if (!linux_boot && *kernel_cmdline != '\0') {
        fprintf(stderr, "-append only allowed with -kernel option\n");
        exit(1);
    }

    if (!linux_boot && initrd_filename != NULL) {
        fprintf(stderr, "-initrd only allowed with -kernel option\n");
        exit(1);
    }

    os_set_line_buffering();

    if (init_timer_alarm() < 0) {
        fprintf(stderr, "could not initialize alarm timer\n");
        exit(1);
    }
    configure_icount(icount_option);

    if (net_init_clients() < 0) {
        exit(1);
    }

    /* init the bluetooth world */
    if (foreach_device_config(DEV_BT, bt_parse))
        exit(1);

    /* init the memory */
    if (ram_size == 0)
        ram_size = DEFAULT_RAM_SIZE * 1024 * 1024;

    /* init the dynamic translator */
    cpu_exec_init_all(tb_size * 1024 * 1024);

    bdrv_init_with_whitelist();

    blk_mig_init();

    /* open the virtual block devices */
    if (snapshot)
        qemu_opts_foreach(qemu_find_opts("drive"), drive_enable_snapshot, NULL, 0);
    if (qemu_opts_foreach(qemu_find_opts("drive"), drive_init_func, &machine->use_scsi, 1) != 0)
        exit(1);

    default_drive(default_cdrom, snapshot, machine->use_scsi,
                  IF_DEFAULT, 2, CDROM_OPTS);
    default_drive(default_floppy, snapshot, machine->use_scsi,
                  IF_FLOPPY, 0, FD_OPTS);
    default_drive(default_sdcard, snapshot, machine->use_scsi,
                  IF_SD, 0, SD_OPTS);

    register_savevm_live(NULL, "ram", 0, 4, NULL, ram_save_live, NULL,
                         ram_load, NULL);

    if (nb_numa_nodes > 0) {
        int i;

        if (nb_numa_nodes > smp_cpus) {
            nb_numa_nodes = smp_cpus;
        }

        /* If no memory size if given for any node, assume the default case
         * and distribute the available memory equally across all nodes
         */
        for (i = 0; i < nb_numa_nodes; i++) {
            if (node_mem[i] != 0)
                break;
        }
        if (i == nb_numa_nodes) {
            uint64_t usedmem = 0;

            /* On Linux, the each node's border has to be 8MB aligned,
             * the final node gets the rest.
             */
            for (i = 0; i < nb_numa_nodes - 1; i++) {
                node_mem[i] = (ram_size / nb_numa_nodes) & ~((1 << 23UL) - 1);
                usedmem += node_mem[i];
            }
            node_mem[i] = ram_size - usedmem;
        }

        for (i = 0; i < nb_numa_nodes; i++) {
            if (node_cpumask[i] != 0)
                break;
        }
        /* assigning the VCPUs round-robin is easier to implement, guest OSes
         * must cope with this anyway, because there are BIOSes out there in
         * real machines which also use this scheme.
         */
        if (i == nb_numa_nodes) {
            for (i = 0; i < smp_cpus; i++) {
                node_cpumask[i % nb_numa_nodes] |= 1 << i;
            }
        }
    }

    if (qemu_opts_foreach(qemu_find_opts("mon"), mon_init_func, NULL, 1) != 0) {
        exit(1);
    }

    if (foreach_device_config(DEV_SERIAL, serial_parse) < 0)
        exit(1);
    if (foreach_device_config(DEV_PARALLEL, parallel_parse) < 0)
        exit(1);
    if (foreach_device_config(DEV_VIRTCON, virtcon_parse) < 0)
        exit(1);
    if (foreach_device_config(DEV_DEBUGCON, debugcon_parse) < 0)
        exit(1);

    module_call_init(MODULE_INIT_DEVICE);

    if (qemu_opts_foreach(qemu_find_opts("device"), device_help_func, NULL, 0) != 0)
        exit(0);

    if (watchdog) {
        i = select_watchdog(watchdog);
        if (i > 0)
            exit (i == 1 ? 1 : 0);
    }

    if (machine->compat_props) {
        qdev_prop_register_global_list(machine->compat_props);
    }
    qemu_add_globals();

    machine->init(ram_size, boot_devices,
                  kernel_filename, kernel_cmdline, initrd_filename, cpu_model);

    cpu_synchronize_all_post_init();

    set_numa_modes();

    current_machine = machine;

    /* init USB devices */
    if (usb_enabled) {
        if (foreach_device_config(DEV_USB, usb_parse) < 0)
            exit(1);
    }

    /* init generic devices */
    if (qemu_opts_foreach(qemu_find_opts("device"), device_init_func, NULL, 1) != 0)
        exit(1);

    net_check_clients();

    /* just use the first displaystate for the moment */
    ds = get_displaystate();

    if (using_spice)
        display_remote++;
    if (display_type == DT_DEFAULT && !display_remote) {
#if defined(CONFIG_SDL) || defined(CONFIG_COCOA)
        display_type = DT_SDL;
#elif defined(CONFIG_VNC)
        vnc_display = "localhost:0,to=99";
        show_vnc_port = 1;
#else
        display_type = DT_NONE;
#endif
    }


    /* init local displays */
    switch (display_type) {
    case DT_NOGRAPHIC:
        break;
#if defined(CONFIG_CURSES)
    case DT_CURSES:
        curses_display_init(ds, full_screen);
        break;
#endif
#if defined(CONFIG_SDL)
    case DT_SDL:
        sdl_display_init(ds, full_screen, no_frame);
        break;
#elif defined(CONFIG_COCOA)
    case DT_SDL:
        cocoa_display_init(ds, full_screen);
        break;
#endif
    default:
        break;
    }

    /* must be after terminal init, SDL library changes signal handlers */
    os_setup_signal_handling();

#ifdef CONFIG_VNC
    /* init remote displays */
    if (vnc_display) {
        vnc_display_init(ds);
        if (vnc_display_open(ds, vnc_display) < 0)
            exit(1);

        if (show_vnc_port) {
            printf("VNC server running on `%s'\n", vnc_display_local_addr(ds));
        }
    }
#endif
#ifdef CONFIG_SPICE
    if (using_spice && !qxl_enabled) {
        qemu_spice_display_init(ds);
    }
#endif

    /* display setup */
    dpy_resize(ds);
    dcl = ds->listeners;
    while (dcl != NULL) {
        if (dcl->dpy_refresh != NULL) {
            ds->gui_timer = qemu_new_timer_ms(rt_clock, gui_update, ds);
            qemu_mod_timer(ds->gui_timer, qemu_get_clock_ms(rt_clock));
            break;
        }
        dcl = dcl->next;
    }
    if (ds->gui_timer == NULL) {
        nographic_timer = qemu_new_timer_ms(rt_clock, nographic_update, NULL);
        qemu_mod_timer(nographic_timer, qemu_get_clock_ms(rt_clock));
    }
    text_consoles_set_display(ds);

    if (gdbstub_dev && gdbserver_start(gdbstub_dev) < 0) {
        fprintf(stderr, "qemu: could not open gdbserver on device '%s'\n",
                gdbstub_dev);
        exit(1);
    }

    qdev_machine_creation_done();

    if (rom_load_all() != 0) {
        fprintf(stderr, "rom loading failed\n");
        exit(1);
    }

    /* TODO: once all bus devices are qdevified, this should be done
     * when bus is created by qdev.c */
    qemu_register_reset(qbus_reset_all_fn, sysbus_get_default());
    qemu_run_machine_init_done_notifiers();

    qemu_system_reset();
    if (loadvm) {
        if (load_vmstate(loadvm) < 0) {
            autostart = 0;
        }
    }

    if (incoming) {
        int ret = qemu_start_incoming_migration(incoming);
        if (ret < 0) {
            fprintf(stderr, "Migration failed. Exit code %s(%d), exiting.\n",
                    incoming, ret);
            exit(ret);
        }
    } else if (autostart) {
        vm_start();
    }

    os_setup_post();

    main_loop();
    quit_timers();
    net_cleanup();

    return 0;
}<|MERGE_RESOLUTION|>--- conflicted
+++ resolved
@@ -289,11 +289,8 @@
     { .driver = "VGA",                  .flag = &default_vga       },
     { .driver = "cirrus-vga",           .flag = &default_vga       },
     { .driver = "vmware-svga",          .flag = &default_vga       },
-<<<<<<< HEAD
     { .driver = "isa-vga",              .flag = &default_vga       },
-=======
     { .driver = "qxl-vga",              .flag = &default_vga       },
->>>>>>> 212496c9
 };
 
 static int default_driver_check(QemuOpts *opts, void *opaque)
